--- conflicted
+++ resolved
@@ -2,11 +2,8 @@
 -------------------
  * When installing a Titanium SDK using the CI version name, but omitting the branch, it now automatically scans all branches [TIMOB-15899]
  * Fixed 'sdk' command to display custom Titanium SDK paths in SDK Install Locations. [TIMOB-16141]
-<<<<<<< HEAD
+ * Fixed bug when a SDK >=3.2.0 build is run with --password instead of --store-password. [TIMOB-16354]
  * Fixed command and hook loading when comparing the minimum required CLI version in which the version has a -beta suffix. [TIMOB-16365]
-=======
- * Fixed bug when a SDK >=3.2.0 build is run with --password instead of --store-password. [TIMOB-16354]
->>>>>>> f69ec29d
 
 3.2.1
 -------------------
