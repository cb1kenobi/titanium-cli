3.2.x
-------------------
<<<<<<< HEAD
 * When installing a Titanium SDK using the CI version name, but omitting the branch, it now automatically scans all branches [TIMOB-15899]

3.2.1
=======
 * Fixed 'sdk' command to display custom Titanium SDK paths in SDK Install Locations. [TIMOB-16141]

3.2.1 (2/10/2014)
>>>>>>> 2753cbeb
-------------------
 * Fixed bug where npm version was not being displayed due to race condition [TIMOB-15962]
 * Fixed bug where if the node executable is not called "node", the CLI would error because argv[0] != process.execPath. [TIMOB-15804]
 * Fixed bug when running "ti help" for a command that doesn't have 'platforms' [TIMOB-16233]
 * Fixed bug where CLI commands that require a minimum version of the Titanium CLI were not being checked properly. [TIMOB-16361]
 * Fixed command and hook loading when comparing the minimum required CLI version in which the version has a -beta suffix. [TIMOB-16365]

3.2.0 (12/20/2013)
-------------------
 * Completely overhauled entire CLI architecture
 * Brand new setup command with 'check environment' and 'quick setup' sections
 * Added better error handling with logging in and out of the Appc network; saving cli config [TIMOB-13908]
 * Added ID for each installed Android SDK and add-on to info command output [TIMOB-13797]
 * Fixed bug with CLI argument parser not properly removing the node process from the arguments [TIMOB-14074]
 * Added CLI hook to fix deploy type bug in Titanium SDK 3.0.0-3.1.X where deploy type not correctly set for iOS dist builds [TIMOB-14961]
 * Updated all afs.exists() calls to fs.existsSync() calls since we no longer support Node.js 0.6
 * Fixed bug when running quick setup when no SDKs installed [TIMOB-14965]
 * Adjusted placement of post-valdiate event hook
 * Fixed bug with option callbacks not being called for prompted options
 * Updated info command to use latest platform-specific detect() signature
 * Fixed minor bug with multiple options with same name not being converted to an array
 * Fixed all places where broken symlinks would cause errors
 * Fixed bug with detecting if CLI is being invoked by node.exe instead of titanium.cmd on Windows [TIMOB-14933]
 * Removed node-appc version check
 * Improved invalid and missing option handling
 * Refactored info command to call platform specific environment detection and info rendering
 * When a Titanium SDK 3.2 or newer is selected, info command displays much more info such as cert validity, installation issues, etc
 * Fixed bug in logger where errors were not honoring the --no-colors flag
 * Fixed escaping of default global ignoreDirs/ignoreFiles
 * Added ability to hide flag default values
 * Added --no-progress-bars flag to control display of progress bars and busy indicators which are enabled by default
 * Fixed a few places where --no-prompt was not being honored
 * Fixed sdk install command would fail when --no-prompt is set [TIMOB-15431]
 * Fixed bug when installing a Titanium SDK and the temp directory does not exist
 * Fixed bug when selected SDK is pre-3.0 or does not exist [TIMOB-15507]
 * Added CLI tools information to info and setup check commands on Mac OS X
 * Fixed command line argument parser to accept empty option values [TIMOB-15608]
 * Added ampersand checks to the setup command's Android SDK path prompt on Windows
 * Fixed bug where --quiet, --no-prompt, and --no-progress-bars when setting a value on via ti config or running ti setup would save those flags to the cli config
 * Added alias --no-color for --no-colors because I can never remember which one it is
 * Updated third party Node.js module dependency version where safe to do so
 * Updated the 'setup check' command to work offline and display connection diagnostics
 * Fixed bug when --username and --password are supplied at the command line
 * Fixed bug with the paths.sdks config setting continuously appending the default Titanium SDK install location [TIMOB-15813]
 * Fixed bug with 'npm outdated' returning a version of 'missing' [TIMOB-15842]
 * Removed Java 1.7 warning from the 'setup check' command
 * Fixed bug where options that have valid values but don't have a validate function never have their callbacks fired [TIMOB-15935]

3.1.2 (8/15/2013)
-------------------
 * Updated "request" module to 2.25.0 [TIMOB-11267]

3.1.1 (6/17/2013)
-------------------
 * Added support for code processor plugin paths [TIMOB-13118]

3.1.0 (4/16/2013)
-------------------
 * Fixed scoping in hooks system. Added better error handling for bad hooks [TIMOB-13040]
 * Fixed bug with "titanium config cli.logLevel" outputting as a log message [TIMOB-13194]
 * Changed default log level to "trace" [TIMOB-13194]
 * Fixed bug where hooks could reverse --no-colors flag [TIMOB-13374]

3.0.24 (2/19/2013)
-------------------
 * Enabled padding for non-log() messages such as info, debug, etc [TIMOB-12436]
 * Fixed config saving to automatically create the ~/.titanium directory if it doesn't exist. [TIMOB-12437]

3.0.23 (1/21/2013)
-------------------
 * Fixed bug with setup command where an error occurs when a previously saved active SDK version is invalid [TIMOB-12268]
 * Updated info command to output iOS certs by keychain based on a fix in node-appc [TIMOB-12033]
 * Added terminal character encoding detection [TIMOB-12347]
 * Fixed bug with detecting if setup needs to be run

3.0.22 (12/21/2012)
-------------------
 * Added the sdk select 'command' to the sdk's help screen [TIMOB-12113]
 * Tiny i18n string update

3.0.21 (12/10/2012)
-------------------
 * In the advanced setup wizard, fixed iOS developer cert name validation to allow names with and without an ID [TIMOB-12003]

3.0.20 (12/6/2012)
-------------------
 * Updated i18n strings [TIMOB-11825]

3.0.19 (11/30/2012)
-------------------
 * Fixed bug with --sdk not properly overriding the SDK from the config file [TIMOB-11883]

3.0.18 (11/21/2012)
-------------------
 * Added support for searching for modules using both the module search path from the config file as well as the root of the selected Titanium SDK [TIMOB-11776]

3.0.17 (11/20/2012)
-------------------
 * Added better support for config values that are lists. Now you can set entire lists, append items to lists, and remove items from lists [TIMOB-11753]
 * Updated I18N strings

3.0.16 (11/8/2012)
-------------------
 * Reduced "sdk" command's download progress bar width to reduce possibility of rendering artifacts [TIMOB-11470]

3.0.15 (11/7/2012)
-------------------
 * Fixed bug with duplicate abbreviation aliases were conflicting

3.0.14 (11/7/2012)
-------------------
 * Changed behavior to only list commands for the active Titanium SDK
 * Added "select" subcommand to "sdk" command for selecting the active Titanium SDK
 * Added better error message for invalid "sdk" command subcommands
 * Fixed bugs with the "sdk" command download progress bar on Windows
 * Added active Titanium SDK version to the banner
 * Updated CLI to use new environ detect() method and pass in SDK paths from the config file

3.0.13 (10/30/2012)
-------------------
 * Fixed bug when CLI config doesn't have any Titanium SDK home directories defined

3.0.12 (10/29/2012)
-------------------
 * Added support for specifying additional Titanium SDK home directory paths in the CLI config

3.0.11 (10/24/2012)
-------------------
 * Added "ti" alias<|MERGE_RESOLUTION|>--- conflicted
+++ resolved
@@ -1,14 +1,9 @@
 3.2.x
 -------------------
-<<<<<<< HEAD
+ * Fixed 'sdk' command to display custom Titanium SDK paths in SDK Install Locations. [TIMOB-16141]
  * When installing a Titanium SDK using the CI version name, but omitting the branch, it now automatically scans all branches [TIMOB-15899]
 
-3.2.1
-=======
- * Fixed 'sdk' command to display custom Titanium SDK paths in SDK Install Locations. [TIMOB-16141]
-
 3.2.1 (2/10/2014)
->>>>>>> 2753cbeb
 -------------------
  * Fixed bug where npm version was not being displayed due to race condition [TIMOB-15962]
  * Fixed bug where if the node executable is not called "node", the CLI would error because argv[0] != process.execPath. [TIMOB-15804]
