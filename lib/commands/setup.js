/*
 * setup.js: Titanium CLI setup command
 *
 * Copyright (c) 2012, Appcelerator, Inc.  All Rights Reserved.
 * See the LICENSE file for more information.
 */

<<<<<<< HEAD
var appc = require('node-appc'),
	afs = appc.fs,
	async = require('async'),
	exec = require('child_process').exec,
	os = require('os');
=======
var config = require('../config'),
	appc = require('node-appc'),
	i18n = appc.i18n(__dirname),
	__ = i18n.__,
	__n = i18n.__n;
>>>>>>> 2a2e3c69

exports.desc = __('run the setup wizard');

exports.config = function (logger, config, cli) {
	return {
		noAuth: true,
		flags: {
			advanced: {
				abbr: 'a',
				desc: __('prompts for all configuration options')
			}
		}
	};
};

function detectLocale(callback) {
	if (process.platform == 'win32') {
		exec('reg query "HKCU\\Control Panel\\International" /v Locale', function(err, stdout, stderr) {
			if (err) return callback();
			var m = stdout.match(/Locale\s+REG_SZ\s+(.+)/);
			if (m) {
				m = m[1].substring(m[1].length - 4, m[1].length);
				exec('reg query "HKLM\\SOFTWARE\\Classes\\MIME\\Database\\Rfc1766" /v ' + m, function(err, stdout, stderr) {
					if (!err) {
						var m = stdout.match(/REG_SZ\s+([^;,\n]+?);/);
						if (m) return callback(m[1]);
					}
					callback();
				});
				return;
			}
		});
	} else {
		exec('locale', function (err, stdout, stderr) {
			callback(stdout.split('\n').shift().replace(/(LANG=["']?([^\."']+).*)/m, '$2'));
		});
	}
}

exports.run = function (logger, config, cli) {
	logger.log(__('Enter %s at any time to quit', 'ctrl-c'.cyan) + '\n');
	
	detectLocale(function (locale) {
		locale = locale && locale.trim().toLowerCase().replace(/_/g, '-') || 'en';
		var props = {
			'user.name': {
				default: config.user.name,
				description: 'What is your name? This is used as the default for the "author" field in the tiapp.xml or module manifest file when creating new projects.',
				label: 'Your name'
			},
			'user.email': {
				default: config.user.email,
				description: 'What is your email address used for logging into the Appcelerator Network?',
				label: 'Your e-mail address'
			},
			'user.locale': {
				default: config.user.locale || locale,
				description: 'What would you like as your default locale?',
				label: 'Locale'
			},
			'app.idprefix': {
				advanced: true,
				default: config.app.idprefix,
				description: 'What is your prefix for application IDs (example: com.mycompany)',
				label: 'ID prefix'
			},
			'app.publisher': {
				advanced: true,
				default: config.app.publisher,
				description: 'Used for populating the "publisher" field in new projects',
				label: 'Default publisher name'
			},
			'app.url': {
				advanced: true,
				default: config.user.url,
				description: 'Used for populating the "url" field in new projects',
				label: 'Default company URL'
			},
			'app.sdk': {
				default: cli.env.getSDK(config.user.sdk),
				description: 'What Titanium SDK would you like to use by default?',
				label: 'Titanium SDK to use',
				validate: function (value) {
					if (!cli.env.sdks[value]) {
						// TODO: error message
						return false;
					}
					return true;
				}
			},
			'app.workspace': {
				default: config.app.workspace,
				label: 'Workspace path',
				validate: function (value) {
					if (!afs.exists(afs.resolvePath(value))) {
						// TODO: error message
						return false;
					}
					return true;
				}
			},
			'cli.colors': {
				advanced: true,
				default: !!config.cli.colors,
				description: '',
				label: 'Enable colors in the CLI',
				values: ['y', 'n']
			},
			'cli.logLevel': {
				advanced: true,
				default: config.cli.logLevel || 'info',
				description: 'Default logging output level',
				label: 'Enable colors in the CLI',
				values: logger.getLevels()
			},
			'cli.prompt': {
				advanced: true,
				default: config.cli.hasOwnProperty('prompt') ? !!config.cli.prompt : true,
				description: 'Would you like to be prompted for missing options and arguments?',
				label: 'Enable prompting',
				values: ['y', 'n']
			},
			'cli.failOnWrongSDK': {
				advanced: true,
				default: !!config.cli.failOnWrongSDK || false,
				description: 'If trying to run an SDK command such as "build" for a',
				label: 'Fail on wrong SDK',
				values: ['y', 'n']
			},
			'android.sdkPath': {
				default: config.android.sdkPath,
				description: 'Path to the Android SDK. This is needed for building Android apps.',
				label: 'Android SDK path'
			},
			'android.ndkPath': {
				advanced: true,
				default: config.android.ndkPath,
				description: 'Path to the Android NDK. This is needed for building native Titainum Modules for Android.',
				label: 'Android SDK path'
			},
			'ios.developerName': {
				advanced: true,
				default: config.ios.developerName,
				description: 'What is the name of the iOS developer certificate you want to use by default? This is used if you want to test on device.',
				label: 'iOS Developer Name'
			},
			'ios.distributionName': {
				advanced: true,
				default: config.ios.distributionName,
				description: 'What is the name of the iOS distribution certificate you want to use by default? This is used if you want to distribute the app either through the App Store or Ad Hoc.',
				label: 'iOS Distribution Name'
			}
		};
		
		// if we're not doing an advanced setup, then let's remove the advanced props now
		if (!cli.argv.advanced) {
			Object.keys(props).forEach(function (name) {
				if (props[name].advanced) {
					delete props[name];
				}
			});
		}
		
		// remove ios props if we're not on mac os x
		if (process.platform != 'darwin') {
			delete props['ios.developerName'];
			delete props['ios.distributionName'];
		}
		
		appc.prompt({
			properties: props
		}, function (err, results) {
			Object.keys(results).forEach(function (key) {
console.log('setting ' + key + ' to ' + results[key]);
				config.set(key, results[key]);
			});
			
dump(config);
			
			// config.save();
			logger.log(__('Configuration saved') + '\n');
		});
	});
};<|MERGE_RESOLUTION|>--- conflicted
+++ resolved
@@ -5,19 +5,13 @@
  * See the LICENSE file for more information.
  */
 
-<<<<<<< HEAD
 var appc = require('node-appc'),
 	afs = appc.fs,
 	async = require('async'),
 	exec = require('child_process').exec,
-	os = require('os');
-=======
-var config = require('../config'),
-	appc = require('node-appc'),
 	i18n = appc.i18n(__dirname),
 	__ = i18n.__,
 	__n = i18n.__n;
->>>>>>> 2a2e3c69
 
 exports.desc = __('run the setup wizard');
 
